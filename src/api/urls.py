from django.urls import path, include
from rest_framework_simplejwt.views import TokenRefreshView
from rest_framework import routers

from accounts.views import (
    LoginView,
    LogoutView,
    PasswordResetConfirmView,
    PasswordResetView,
    RegisterView,
    SubscriptionListView,
    SubscriptionHistoryView,
    UserFeedback,
    UserProfileView,
)
from api.views import health_check
from learning_materials.views import (
    ChatResponseView,
    ChatListView,
    ChatView,
    CourseDetailView,
    CoursesView,
    FileUploadView,
    UserFilesListView,
    CourseFilesView,
    CardsetExportView,
    CardsetViewSet,
    CompendiumCreationView,
    FlashcardCreationView,
    FlashcardViewSet,
    QuizCreationView,
    QuizGradingView,
    QuizViewSet,
    ReviewFlashcardView,
)

# Initialize the router and register the viewsets
router = routers.DefaultRouter()
router.register(r"cardsets", CardsetViewSet, basename="cardset")
router.register(r"flashcards", FlashcardViewSet, basename="flashcard")
router.register(r"quizzes", QuizViewSet, basename="quiz")

urlpatterns = [
    # Health check
    path("health-check/", health_check, name="health-check"),
<<<<<<< HEAD

    # Authentication & Profile
=======
    path("courses/", CoursesView.as_view(), name="courses-list-create"),
    path("courses/<uuid:pk>/", CourseDetailView.as_view(), name="course-detail"),
    path(
        "courses/<uuid:course_id>/files/",
        CourseFilesView.as_view(),
        name="course-files",
    ),
    path("files/upload/", FileUploadView.as_view(), name="upload-file"),
    path("files/", UserFilesListView.as_view(), name="user-files"),
    path(
        "flashcards/create/", FlashcardCreationView.as_view(), name="create-flashcards"
    ),
    path("flashcards/review/", ReviewFlashcardView.as_view(), name="review-flashcards"),
    path(
        "flashcards/export/<int:pk>/",
        CardsetExportView.as_view(),
        name="export-flashcards",
    ),
    path("search/", RAGResponseView.as_view(), name="create-rag-response"),
    path("quiz/create/", QuizCreationView.as_view(), name="create-quiz"),
    path("quiz/grade/", QuizGradingView.as_view(), name="grade-quiz"),
    path(
        "compendium/create/", CompendiumCreationView.as_view(), name="create-compendium"
    ),
    path("chat/", RAGResponseView.as_view(), name="chat"),
    path("chat/history/", ChatHistoryListView.as_view(), name="chat-history-list"),
    path("chat/history/<str:chatId>/", ChatHistoryView.as_view(), name="chat-history"),
>>>>>>> 3b99f3fd
    path("register/", RegisterView.as_view(), name="register"),
    path("login/", LoginView.as_view(), name="login"),
    path("token/refresh/", TokenRefreshView.as_view(), name="token-refresh"),
    path("logout/", LogoutView.as_view(), name="logout"),
    path("password-reset/", PasswordResetView.as_view(), name="password-reset"),
    path("password-reset-confirm/", PasswordResetConfirmView.as_view(), name="password-reset-confirm"),
    path("profile/", UserProfileView.as_view(), name="profile"),
    
    # Subscriptions
    path("subscriptions/", SubscriptionListView.as_view(), name="subscriptions"),
    path("subscription-history/", SubscriptionHistoryView.as_view(), name="subscription-history"),
    
    # Courses
    path("courses/", CoursesView.as_view(), name="courses-list-create"),
    path("courses/<uuid:pk>/", CourseDetailView.as_view(), name="course-detail"),
    path("courses/<uuid:course_id>/files/", CourseFilesView.as_view(), name="course-files"),

    # Files
    path("files/upload/", FileUploadView.as_view(), name="upload-file"),
    path("files/", UserFilesListView.as_view(), name="user-files"),

    # Chat
    path("chat/response/", ChatResponseView.as_view(), name="chat-response"),
    path("chat/history/", ChatListView.as_view(), name="chat-history-list"),
    path("chat/history/<uuid:chatId>/", ChatView.as_view(), name="chat-history"),

    # Flashcards
    path("flashcards/create/", FlashcardCreationView.as_view(), name="create-flashcards"),
    path("flashcards/review/", ReviewFlashcardView.as_view(), name="review-flashcards"),
    path("flashcards/export/<int:pk>/", CardsetExportView.as_view(), name="export-flashcards"),

    # Quizzes
    path("quiz/create/", QuizCreationView.as_view(), name="create-quiz"),
    path("quiz/grade/", QuizGradingView.as_view(), name="grade-quiz"),

    # Compendiums
    path("compendium/create/", CompendiumCreationView.as_view(), name="create-compendium"),

    # Feedback
    path("feedback/", UserFeedback.as_view(), name="feedback"),

    # Router URLs
    path("", include(router.urls)),
]<|MERGE_RESOLUTION|>--- conflicted
+++ resolved
@@ -43,10 +43,26 @@
 urlpatterns = [
     # Health check
     path("health-check/", health_check, name="health-check"),
-<<<<<<< HEAD
-
     # Authentication & Profile
-=======
+    path("register/", RegisterView.as_view(), name="register"),
+    path("login/", LoginView.as_view(), name="login"),
+    path("token/refresh/", TokenRefreshView.as_view(), name="token-refresh"),
+    path("logout/", LogoutView.as_view(), name="logout"),
+    path("password-reset/", PasswordResetView.as_view(), name="password-reset"),
+    path(
+        "password-reset-confirm/",
+        PasswordResetConfirmView.as_view(),
+        name="password-reset-confirm",
+    ),
+    path("profile/", UserProfileView.as_view(), name="profile"),
+    # Subscriptions
+    path("subscriptions/", SubscriptionListView.as_view(), name="subscriptions"),
+    path(
+        "subscription-history/",
+        SubscriptionHistoryView.as_view(),
+        name="subscription-history",
+    ),
+    # Courses
     path("courses/", CoursesView.as_view(), name="courses-list-create"),
     path("courses/<uuid:pk>/", CourseDetailView.as_view(), name="course-detail"),
     path(
@@ -54,8 +70,14 @@
         CourseFilesView.as_view(),
         name="course-files",
     ),
+    # Files
     path("files/upload/", FileUploadView.as_view(), name="upload-file"),
     path("files/", UserFilesListView.as_view(), name="user-files"),
+    # Chat
+    path("chat/response/", ChatResponseView.as_view(), name="chat-response"),
+    path("chat/history/", ChatListView.as_view(), name="chat-history-list"),
+    path("chat/history/<uuid:chatId>/", ChatView.as_view(), name="chat-history"),
+    # Flashcards
     path(
         "flashcards/create/", FlashcardCreationView.as_view(), name="create-flashcards"
     ),
@@ -65,57 +87,15 @@
         CardsetExportView.as_view(),
         name="export-flashcards",
     ),
-    path("search/", RAGResponseView.as_view(), name="create-rag-response"),
+    # Quizzes
     path("quiz/create/", QuizCreationView.as_view(), name="create-quiz"),
     path("quiz/grade/", QuizGradingView.as_view(), name="grade-quiz"),
+    # Compendiums
     path(
         "compendium/create/", CompendiumCreationView.as_view(), name="create-compendium"
     ),
-    path("chat/", RAGResponseView.as_view(), name="chat"),
-    path("chat/history/", ChatHistoryListView.as_view(), name="chat-history-list"),
-    path("chat/history/<str:chatId>/", ChatHistoryView.as_view(), name="chat-history"),
->>>>>>> 3b99f3fd
-    path("register/", RegisterView.as_view(), name="register"),
-    path("login/", LoginView.as_view(), name="login"),
-    path("token/refresh/", TokenRefreshView.as_view(), name="token-refresh"),
-    path("logout/", LogoutView.as_view(), name="logout"),
-    path("password-reset/", PasswordResetView.as_view(), name="password-reset"),
-    path("password-reset-confirm/", PasswordResetConfirmView.as_view(), name="password-reset-confirm"),
-    path("profile/", UserProfileView.as_view(), name="profile"),
-    
-    # Subscriptions
-    path("subscriptions/", SubscriptionListView.as_view(), name="subscriptions"),
-    path("subscription-history/", SubscriptionHistoryView.as_view(), name="subscription-history"),
-    
-    # Courses
-    path("courses/", CoursesView.as_view(), name="courses-list-create"),
-    path("courses/<uuid:pk>/", CourseDetailView.as_view(), name="course-detail"),
-    path("courses/<uuid:course_id>/files/", CourseFilesView.as_view(), name="course-files"),
-
-    # Files
-    path("files/upload/", FileUploadView.as_view(), name="upload-file"),
-    path("files/", UserFilesListView.as_view(), name="user-files"),
-
-    # Chat
-    path("chat/response/", ChatResponseView.as_view(), name="chat-response"),
-    path("chat/history/", ChatListView.as_view(), name="chat-history-list"),
-    path("chat/history/<uuid:chatId>/", ChatView.as_view(), name="chat-history"),
-
-    # Flashcards
-    path("flashcards/create/", FlashcardCreationView.as_view(), name="create-flashcards"),
-    path("flashcards/review/", ReviewFlashcardView.as_view(), name="review-flashcards"),
-    path("flashcards/export/<int:pk>/", CardsetExportView.as_view(), name="export-flashcards"),
-
-    # Quizzes
-    path("quiz/create/", QuizCreationView.as_view(), name="create-quiz"),
-    path("quiz/grade/", QuizGradingView.as_view(), name="grade-quiz"),
-
-    # Compendiums
-    path("compendium/create/", CompendiumCreationView.as_view(), name="create-compendium"),
-
     # Feedback
     path("feedback/", UserFeedback.as_view(), name="feedback"),
-
     # Router URLs
     path("", include(router.urls)),
 ]