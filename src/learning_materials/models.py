--- conflicted
+++ resolved
@@ -211,24 +211,4 @@
     )
 
     def __str__(self):
-<<<<<<< HEAD
-        return self.question
-=======
-        return self.question
-
-
-class ChatHistory(models.Model):
-    chat_id = models.CharField(max_length=255, unique=True)
-    user = models.ForeignKey(
-        settings.AUTH_USER_MODEL,
-        on_delete=models.CASCADE,
-        related_name="chat_histories",
-    )
-    messages = models.JSONField(
-        default=list, help_text="List of chat messages")
-    created_at = models.DateTimeField(auto_now_add=True)
-    last_used_at = models.DateTimeField(auto_now=True)
-
-    def __str__(self):
-        return f"ChatHistory {self.chat_id} for {self.user}"
->>>>>>> 7571dd0f
+        return self.question