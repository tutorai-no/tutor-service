--- conflicted
+++ resolved
@@ -1,12 +1,6 @@
-<<<<<<< HEAD
-# serializers.py in your Django app
+import uuid
 from rest_framework import serializers
-from learning_materials.models import FlashcardModel
-=======
-import uuid
->>>>>>> 355c7887
 
-from rest_framework import serializers
 from learning_materials.models import ChatHistory, Cardset, FlashcardModel
 
 class ChatSerializer(serializers.Serializer):
