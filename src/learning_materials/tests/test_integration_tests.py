--- conflicted
+++ resolved
@@ -1232,13 +1232,7 @@
 
         # Verify that a Chat instance is created
         chat_id = response.data["chatId"]
-        self.assertTrue(
-<<<<<<< HEAD
-            Chat.objects.filter(chat_id=chat_id, user=self.user).exists()
-=======
-            ChatHistory.objects.filter(chat_id=chat_id, user=self.user).exists()
->>>>>>> 89247e49
-        )
+        self.assertTrue(Chat.objects.filter(chat_id=chat_id, user=self.user).exists())
 
     def test_send_message_with_invalid_document(self):
         payload = {"documentId": self.invalid_document_id, "message": self.message}
