from django.test import TestCase, Client
from learning_materials.flashcards.flashcards_service import (
    generate_flashcards,
    parse_for_anki,
)
from learning_materials.models import FlashcardModel, Cardset
from learning_materials.learning_resources import Flashcard
from learning_materials.learning_resources import Page
import re
from rest_framework import status
from learning_materials.knowledge_base.rag_service import post_context

base = "/api/"


class FlashcardGenerationTest(TestCase):
    def setUp(self) -> None:
        self.client = Client()
        self.url = f"{base}flashcards/create/"
        self.valid_pdf_name = "test.pdf"
        self.invalid_pdf_name = "invalid.pdf"
        self.valid_page_num_start = 0
        self.valid_page_num_end = 1
        self.context = """Revenge of the Sith is set three years after the onset of the Clone Wars as established in Attack of the Clones. The Jedi are spread across the galaxy in a full-scale war against the Separatists. The Jedi Council dispatches Jedi Master Obi-Wan Kenobi on a mission to defeat General Grievous, the head of the Separatist army and Count Dooku's former apprentice, to put an end to the war. Meanwhile, after having visions of his wife Padmé Amidala dying in childbirth, Jedi Knight Anakin Skywalker is tasked by the Council to spy on Palpatine, the Supreme Chancellor of the Galactic Republic and, secretly, a Sith Lord. Palpatine manipulates Anakin into turning to the dark side of the Force and becoming his apprentice, Darth Vader, with wide-ranging consequences for the galaxy."""

        # Populate rag database
        for i in range(self.valid_page_num_start, self.valid_page_num_end + 1):
            post_context(self.context, i, self.valid_pdf_name)


    def test_generate_flashcards(self):
        page = Page(text=self.context, page_num=self.valid_page_num_start, pdf_name=self.valid_pdf_name)
        flashcards = generate_flashcards(page)
        self.assertIsInstance(flashcards, list)
        self.assertGreater(len(flashcards), 0)
        self.assertIsInstance(flashcards[0], Flashcard)
        self.assertGreater(len(flashcards[0].front), 0)
        self.assertGreater(len(flashcards[0].back), 0)
        self.assertEqual(flashcards[0].pdf_name, self.valid_pdf_name)
        self.assertEqual(flashcards[0].page_num, self.valid_page_num_start)

    def test_parse_for_anki(self):
        page = Page(text=self.context, page_num=self.valid_page_num_start, pdf_name=self.valid_pdf_name)
        flashcards = generate_flashcards(page)
        anki_format = parse_for_anki(flashcards)
        self.assertIsInstance(anki_format, str)
        self.assertTrue(re.search("(.*:.*\n)*(.*:.*)", anki_format))


    def test_invalid_request(self):
        self.assertFalse(Cardset.objects.exists())
        invalid_payload = {}
        response = self.client.post(self.url, invalid_payload, format="json")
        self.assertEqual(response.status_code, status.HTTP_400_BAD_REQUEST)
        self.assertFalse(Cardset.objects.exists())

    def test_valid_request(self):
        self.assertFalse(Cardset.objects.exists())
        valid_response = {
            "document": self.valid_pdf_name,
            "start": self.valid_page_num_start,
            "end": self.valid_page_num_end,
            "subject": "Some subject",
        }
        response = self.client.post(self.url, valid_response, format="json")
        self.assertEqual(response.status_code, status.HTTP_200_OK)
        self.assertTrue(response.data)

        self.assertTrue(Cardset.objects.exists())
        cardset = Cardset.objects.first() 
        flashcards = FlashcardModel.objects.filter(cardset=cardset)
        self.assertGreater(flashcards.count(), 0)

    def test_invalid_end_start_index(self):
        self.assertFalse(Cardset.objects.exists())
        invalid_response = {
            "document": self.valid_pdf_name,
            "start": 1,
            "end": 0,
            "subject": "Some subject",
        }
        response = self.client.post(self.url, invalid_response, format="json")
        self.assertEqual(response.status_code, status.HTTP_400_BAD_REQUEST)
        self.assertFalse(Cardset.objects.exists())

class RagAPITest(TestCase):
    def setUp(self):
        self.client = Client()
        self.url = f"{base}search/"
        self.valid_pdf_name = "test.pdf"
        self.invalid_pdf_name = "invalid.pdf"
        self.valid_chat_history = [
            {"role": "user", "response": "What is the capital of India?"},
            {"role": "assistant", "response": "New Delhi"},
        ]
        self.valid_user_input = "This is a user input."
        self.valid_context = "The context."

    def test_invalid_request(self):
        invalid_payload = {}
        response = self.client.post(self.url, invalid_payload, format="json")
        self.assertEqual(response.status_code, status.HTTP_400_BAD_REQUEST)

    def invalid_pdf_name(self):
        pass

    def test_valid_request_without_chat_history(self):
        valid_response = {
            "documents": [self.valid_pdf_name],
            "user_question": "What is the capital of India?",
        }
        response = self.client.post(self.url, valid_response, format="json")
        self.assertEqual(response.status_code, status.HTTP_200_OK)


class QuizGenerationTest(TestCase):
    def setUp(self):
        self.client = Client()
        self.url = f"{base}quiz/create/"
        self.valid_pdf_name = "test.pdf"
        self.invalid_pdf_name = "invalid.pdf"
        self.valid_page_num_start = 0
        self.valid_page_num_end = 1
        self.context = """
            Artificial intelligence (AI), in its broadest sense, is intelligence exhibited by machines, particularly computer systems.
            It is a field of research in computer science that develops and studies methods and software that enable machines to perceive their environment and use learning and intelligence to take actions that maximize their chances of achieving defined goals.
            [1] Such machines may be called AIs.
        """
        # Populate rag database
        for i in range(self.valid_page_num_start, self.valid_page_num_end + 1):
            post_context(self.context, i, self.valid_pdf_name)

    def test_invalid_request(self):
        invalid_payload = {}
        response = self.client.post(self.url, invalid_payload, format="json")
        self.assertEqual(response.status_code, status.HTTP_400_BAD_REQUEST)

    def test_valid_request(self):
        valid_response = {
            "document": self.valid_pdf_name,
<<<<<<< HEAD
            "start": 0,
            "end": 1,
            "subject": "Some subject",
=======
            "start": self.valid_page_num_start,
            "end": self.valid_page_num_end,
>>>>>>> 9edee3d3
        }
        response = self.client.post(self.url, valid_response, format="json")
        self.assertEqual(response.status_code, status.HTTP_200_OK)
        self.assertTrue(response.data)

    def test_valid_request_with_learning_goals(self):
        valid_response = {
            "document": self.valid_pdf_name,
<<<<<<< HEAD
            "start": 0,
            "end": 1,
            "subject": "Some subject",
=======
            "start": self.valid_page_num_start,
            "end": self.valid_page_num_end,
>>>>>>> 9edee3d3
            "learning_goals": ["goal1", "goal2"],
        }
        response = self.client.post(self.url, valid_response, format="json")
        self.assertEqual(response.status_code, status.HTTP_200_OK)
        self.assertTrue(response.data)

    def test_invalid_end_start_index(self):
        invalid_response = {
            "document": self.valid_pdf_name,
<<<<<<< HEAD
            "start": 1,
            "end": 0,
            "subject": "Some subject",
=======
            "start": self.valid_page_num_end,
            "end": self.valid_page_num_start,
>>>>>>> 9edee3d3
        }
        response = self.client.post(self.url, invalid_response, format="json")
        self.assertEqual(response.status_code, status.HTTP_400_BAD_REQUEST)


class QuizGradingTest(TestCase):
    def setUp(self):
        self.client = Client()
        self.url = f"{base}quiz/grade/"
        self.valid_quiz_id = "Some ID"

    def test_invalid_request(self):
        invalid_payload = {}
        response = self.client.post(self.url, invalid_payload, format="json")
        self.assertEqual(response.status_code, status.HTTP_400_BAD_REQUEST)

    def test_valid_request(self):
        valid_response = {
            "quiz_id": self.valid_quiz_id,
            "student_answers": ["answer1"],
        }
        response = self.client.post(self.url, valid_response, format="json")
        self.assertEqual(response.status_code, status.HTTP_200_OK)
        self.assertTrue(response.data)



class CompendiumAPITest(TestCase):
    def setUp(self):
        self.client = Client()
        self.url = f"{base}compendium/create/"
        self.valid_document = "test.pdf"
        self.start_page = 1
        self.end_page = 10

    def test_valid_request(self):
        """Test the create_compendium endpoint with a valid request."""
        valid_payload = {
            "document": self.valid_document,
            "start": self.start_page,
            "end": self.end_page,
            "subject": "Some subject",
        }
        response = self.client.post(
            self.url, data=valid_payload, content_type="application/json"
        )
        self.assertEqual(response.status_code, status.HTTP_200_OK)
        self.assertIsInstance(response.json(), dict)  # Ensuring the response is JSON

    def test_invalid_page_range(self):
        """Test the create_compendium endpoint with an invalid page range (start > end)."""
        invalid_payload = {
            "document": self.valid_document,
            "start": 10,
            "end": 1,
            "subject": "Some subject",
        }
        response = self.client.post(
            self.url, data=invalid_payload, content_type="application/json"
        )
        self.assertEqual(response.status_code, status.HTTP_400_BAD_REQUEST)

    def test_missing_parameters(self):
        """Test the create_compendium endpoint with missing required parameters."""
        invalid_payloads = [
            {
                "document": self.valid_document,
                "start": self.start_page,
            },  # missing 'end'
            {"document": self.valid_document, "end": self.end_page},  # missing 'start'
            {"start": self.start_page, "end": self.end_page},  # missing 'document'
        ]
        for payload in invalid_payloads:
            response = self.client.post(
                self.url, data=payload, content_type="application/json"
            )
            self.assertEqual(response.status_code, status.HTTP_400_BAD_REQUEST)<|MERGE_RESOLUTION|>--- conflicted
+++ resolved
@@ -138,14 +138,9 @@
     def test_valid_request(self):
         valid_response = {
             "document": self.valid_pdf_name,
-<<<<<<< HEAD
-            "start": 0,
-            "end": 1,
-            "subject": "Some subject",
-=======
             "start": self.valid_page_num_start,
             "end": self.valid_page_num_end,
->>>>>>> 9edee3d3
+            "subject": "Some subject",
         }
         response = self.client.post(self.url, valid_response, format="json")
         self.assertEqual(response.status_code, status.HTTP_200_OK)
@@ -154,14 +149,9 @@
     def test_valid_request_with_learning_goals(self):
         valid_response = {
             "document": self.valid_pdf_name,
-<<<<<<< HEAD
-            "start": 0,
-            "end": 1,
-            "subject": "Some subject",
-=======
             "start": self.valid_page_num_start,
             "end": self.valid_page_num_end,
->>>>>>> 9edee3d3
+            "subject": "Some subject",
             "learning_goals": ["goal1", "goal2"],
         }
         response = self.client.post(self.url, valid_response, format="json")
@@ -171,14 +161,9 @@
     def test_invalid_end_start_index(self):
         invalid_response = {
             "document": self.valid_pdf_name,
-<<<<<<< HEAD
-            "start": 1,
-            "end": 0,
-            "subject": "Some subject",
-=======
             "start": self.valid_page_num_end,
             "end": self.valid_page_num_start,
->>>>>>> 9edee3d3
+            "subject": "Some subject",
         }
         response = self.client.post(self.url, invalid_response, format="json")
         self.assertEqual(response.status_code, status.HTTP_400_BAD_REQUEST)
