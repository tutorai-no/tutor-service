--- conflicted
+++ resolved
@@ -93,9 +93,6 @@
         self.assertEqual(response.status_code, status.HTTP_400_BAD_REQUEST)
         self.assertFalse(Cardset.objects.exists())
 
-<<<<<<< HEAD
-=======
-
 
 
 class CardsetCRUDTest(TestCase):
@@ -432,7 +429,6 @@
         self.assertEqual(response.status_code, status.HTTP_200_OK)
 
 
->>>>>>> 376b117b
 class QuizGenerationTest(TestCase):
     def setUp(self):
         self.client = APIClient()
