--- conflicted
+++ resolved
@@ -34,12 +34,8 @@
     end: Optional[int],
     subject: Optional[str],
     learning_goals: list[str] = [],
-<<<<<<< HEAD
     language: Optional[str] = "en",
-    max_questions: Optional[int] = None,
-=======
     num_questions: Optional[int] = None,
->>>>>>> 510b28a4
 ) -> Quiz:
     """
     Generates a quiz for the specified document and page range based on learning goals.
