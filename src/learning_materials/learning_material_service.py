--- conflicted
+++ resolved
@@ -80,11 +80,4 @@
 
     # Create a response object
     answer = RagAnswer(content=answer_content, citations=curriculum)
-<<<<<<< HEAD
-
-    return answer
-=======
-    return answer
-
-
->>>>>>> 7571dd0f
+    return answer