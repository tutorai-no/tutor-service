--- conflicted
+++ resolved
@@ -80,11 +80,4 @@
 
     # Create a response object
     answer = RagAnswer(content=answer_content, citations=curriculum)
-<<<<<<< HEAD
-
-    return answer
-=======
-    return answer
-
-
->>>>>>> 20a89e82
+    return answer