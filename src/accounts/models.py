import uuid
from django.contrib.auth.models import AbstractUser
from django.db import models


class Subscription(models.Model):
    """
    Model representing different subscription tiers.
    """

    name = models.CharField(max_length=50, unique=True)
    description = models.TextField(blank=True)
    price = models.DecimalField(max_digits=6, decimal_places=2)  # e.g., 9999.99
    active = models.BooleanField(default=True)

    def __str__(self):
        return self.name


class CustomUser(AbstractUser):
    """
    Custom user model extending AbstractUser to include subscription.
    """

    email = models.EmailField(unique=True)
    subscription = models.ForeignKey(
        Subscription,
        on_delete=models.SET_NULL,
        null=True,
        blank=True,
        related_name="subscribers",
    )
    # Add any additional fields you need here

    def __str__(self):
        return self.username


class SubscriptionHistory(models.Model):
    user = models.ForeignKey(
        CustomUser, on_delete=models.CASCADE, related_name="subscription_history"
    )
    subscription = models.ForeignKey(Subscription, on_delete=models.SET_NULL, null=True)
    start_date = models.DateTimeField(auto_now_add=True)
    end_date = models.DateTimeField(null=True, blank=True)

    def __str__(self):
        return f"{self.user.username} - {self.subscription.name}"


class Document(models.Model):
    """
    Model representing documents.
    """

    # UUID for document
    id = models.UUIDField(primary_key=True, default=uuid.uuid4, editable=False)
    name = models.CharField(max_length=100)
    created_at = models.DateTimeField(auto_now_add=True)
    updated_at = models.DateTimeField(auto_now=True)
    start_page = models.IntegerField(default=1)
    end_page = models.IntegerField(default=1)
    subject = models.CharField(
        max_length=100,
        blank=True,
        help_text="The subject of the document",
    )
    learning_goals = models.JSONField(
        default=list, help_text="List of learning goals", blank=True
    )
    user = models.ForeignKey(
        CustomUser, on_delete=models.CASCADE, related_name="documents"
    )

    def __str__(self):
        return f"{self.name} - {self.user.username} start: {self.start_page} end: {self.end_page}"


class Feedback(models.Model):
    """
    Model representing feedback.
    """

    # UUID for feedback
    id = models.UUIDField(primary_key=True, default=uuid.uuid4, editable=False)
    user = models.ForeignKey(
        CustomUser, on_delete=models.CASCADE, related_name="feedbacks"
    )
    created_at = models.DateTimeField(auto_now_add=True)
    updated_at = models.DateTimeField(auto_now=True)
    feedback_type = models.CharField(max_length=100)
    feedback_text = models.TextField()
<<<<<<< HEAD
    feedback_screenshot = models.ImageField(upload_to='feedback_screenshots', blank=True, null=True)
    
=======

>>>>>>> b5ee9779
    def __str__(self):
        return f"{self.feedback_type} - {self.user.username}"<|MERGE_RESOLUTION|>--- conflicted
+++ resolved
@@ -90,11 +90,7 @@
     updated_at = models.DateTimeField(auto_now=True)
     feedback_type = models.CharField(max_length=100)
     feedback_text = models.TextField()
-<<<<<<< HEAD
     feedback_screenshot = models.ImageField(upload_to='feedback_screenshots', blank=True, null=True)
     
-=======
-
->>>>>>> b5ee9779
     def __str__(self):
         return f"{self.feedback_type} - {self.user.username}"