--- conflicted
+++ resolved
@@ -137,16 +137,10 @@
             feedback_screenshot = serializer.validated_data["feedbackScreenshot"]
             # Save feedback to database
             Feedback.objects.create(
-<<<<<<< HEAD
                 user=request.user, 
                 feedback_type=feedback_type, 
                 feedback_text=feedback_text,
                 feedback_screenshot=feedback_screenshot
-=======
-                user=request.user,
-                feedback_type=feedback_type,
-                feedback_text=feedback_text,
->>>>>>> 5b1f6bad
             )
             return Response(status=status.HTTP_201_CREATED)
         return Response(serializer.errors, status=status.HTTP_400_BAD_REQUEST)