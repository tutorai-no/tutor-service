--- conflicted
+++ resolved
@@ -5,11 +5,8 @@
   login: `${baseAPIUrl}/login/`,
   signup: `${baseAPIUrl}/create-user/`,
   search: `${baseAPIUrl}/search/`,
-<<<<<<< HEAD
   fileupload: `${baseAPIUrl}/store-curriculum/`,
-=======
   quiz: `${baseAPIUrl}/quiz/`,
->>>>>>> f2a3c476
 };
 
 export default apiRoutes;