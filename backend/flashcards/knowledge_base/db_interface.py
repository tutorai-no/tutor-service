from abc import ABC, abstractmethod
from .embeddings import OpenAIEmbedding
from config import Config
from pymongo import MongoClient
from dataclasses import dataclass


@dataclass(frozen=True)
class Curriculum:
    text: str
    page_num: int
    # paragrap_num: int
    embedding: list[float]
    pdf_name: str


class DatabaseInterface(ABC):
    """
    Abstract class for Connecting to a Database
    """

    @classmethod
    def __instancecheck__(cls, instance: any) -> bool:
        return cls.__subclasscheck__(type(instance))

    @classmethod
    def __subclasscheck__(cls, subclass: any) -> bool:
        return (
            hasattr(subclass, "get_curriculum") and callable(
                subclass.get_curriculum)
        ) and (
            hasattr(subclass, "post_curriculum") and callable(
                subclass.post_curriculum)
        )

    @abstractmethod
    def get_curriculum(self, embedding: list[float]) -> list[Curriculum]:
        """
        Get the curriculum from the database

        Args:
            embedding (list[float]): The embedding of the question

        Returns:
            list[str]: The curriculum related to the question
        """
        pass

    @abstractmethod
    def get_page_range(self, pdf_name: str, page_num_start: int, page_num_end: int) -> list[Curriculum]:
        """
        Retrieves a range of pages from the knowledge base.

        Args:
            page_num_start (int): The starting page number (inclusive).
            page_num_end (int): The ending page number (inclusive).

        Returns:
            list[Curriculum]: A list of Curriculum objects representing pieces of content, like sentences, the specified page range.
        """
        pass

    @abstractmethod
    def post_curriculum(
        self, curriculum: str, page_num: int, pdf_name: str, embedding: list[float]
    ) -> bool:
        """
        Post the curriculum to the database

        Args:
            curriculum (str): The curriculum to be posted
            embedding (list[float]): The embedding of the question

        Returns:
            bool: True if the curriculum was posted, False otherwise
        """
        pass


class MongoDB(DatabaseInterface):
    def __init__(self):
        self.client = MongoClient(Config().MONGODB_URI)
        self.db = self.client["test-curriculum-database"]
        self.collection = self.db["test-curriculum-collection"]
        self.similarity_threshold = 0.83
        self.embeddings = OpenAIEmbedding()

    def get_curriculum(self, embedding: list[float]) -> list[Curriculum]:
        # Checking if embedding consists of decimals or "none"
        if not embedding:
            raise ValueError("Embedding cannot be None")

        # Define the MongoDB query that utilizes the search index "embeddings".
        query = {
            "$vectorSearch": {
                "index": "embeddings",
                "path": "embedding",
                "queryVector": embedding,
                # MongoDB suggests using numCandidates=10*limit or numCandidates=20*limit
                "numCandidates": 30,
                "limit": 3,
            }
        }

        # Execute the query
        documents = self.collection.aggregate([query])

        if not documents:
            raise ValueError("No documents found")

        # Convert the documents to a list
        documents = list(documents)

        results = []

        # Filter out the documents with low similarity
        for document in documents:
            if (
                self.embeddings.cosine_similarity(
                    embedding, document["embedding"])
                > self.similarity_threshold
            ):
                results.append(Curriculum(text=document["text"], page_num=document["page_num"],
                               embedding=document["embedding"], pdf_name=document["pdf_name"]))

        # Returns a list of relevant curriculum (can be 0, 1, 2, 3)
        return results

    def get_page_range(self, pdf_name: str, page_num_start: int, page_num_end: int) -> list[Curriculum]:
        # Get the curriculum from the database
        cursor = self.collection.find(
            {
                "pdf_name": pdf_name,
                "page_num": {"$gte": page_num_start, "$lte": page_num_end}
            }
        )

        if not cursor:
            raise ValueError("No documents found")

        results = []


        for document in cursor:
            print(f"cursors: {document}", flush=True)
        #results.append(Curriculum(text=document["text"], page_num=document["page_num"],
                                  #embedding=document["embedding"], pdf_name=document["pdf_name"]))

        return results

    def post_curriculum(
<<<<<<< HEAD
        self, curriculum: str, page_num: int, paragraph_num: int, embedding: list[float], pdf_name: str
=======
        self, curriculum: str, page_num: int, pdf_name: str, embedding: list[float]
>>>>>>> 4b18383c
    ) -> bool:
        if not curriculum:
            raise ValueError("Curriculum cannot be None")

        if page_num == None:
            raise ValueError("Page number cannot be None")

        if pdf_name == None:
            raise ValueError("Paragraph number cannot be None")

        if not embedding:
            raise ValueError("Embedding cannot be None")

        if not pdf_name:
            raise ValueError("PDF name cannot be None")

        try:
            # Insert the curriculum into the database with metadata
            self.collection.insert_one(
                {
                    "text": curriculum,
                    "pageNum": page_num,
                    "pdfName": pdf_name,
                    "embedding": embedding,
                    "pdfName": pdf_name,
                }
            )
            return True
        except:
            return False<|MERGE_RESOLUTION|>--- conflicted
+++ resolved
@@ -149,11 +149,7 @@
         return results
 
     def post_curriculum(
-<<<<<<< HEAD
-        self, curriculum: str, page_num: int, paragraph_num: int, embedding: list[float], pdf_name: str
-=======
         self, curriculum: str, page_num: int, pdf_name: str, embedding: list[float]
->>>>>>> 4b18383c
     ) -> bool:
         if not curriculum:
             raise ValueError("Curriculum cannot be None")
