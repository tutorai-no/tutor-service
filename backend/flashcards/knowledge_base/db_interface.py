from abc import ABC, abstractmethod
from .embeddings import OpenAIEmbedding, cosine_similarity
from config import Config
from pymongo import MongoClient
from dataclasses import dataclass
from flashcards.text_scraper.post_processing import Page



@dataclass(frozen=True)
class Curriculum:
    text: str
    page_num: int
    # paragrap_num: int
    embedding: list[float]
    pdf_name: str


class DatabaseInterface(ABC):
    """
    Abstract class for Connecting to a Database
    """

    @classmethod
    def __instancecheck__(cls, instance: any) -> bool:
        return cls.__subclasscheck__(type(instance))

    @classmethod
    def __subclasscheck__(cls, subclass: any) -> bool:
        return (
            hasattr(subclass, "get_curriculum") and callable(subclass.get_curriculum)
        ) and (
            hasattr(subclass, "post_curriculum") and callable(subclass.post_curriculum)
        )

    @abstractmethod
<<<<<<< HEAD
    def get_curriculum(self, pdf_name: str, embedding: list[float]) -> list[Curriculum]:
=======
    def get_curriculum(self, embedding: list[float]) -> list[Page]:
>>>>>>> 5755a393
        """
        Get the curriculum from the database

        Args:
            embedding (list[float]): The embedding of the question
            pdf_name (str): The name of the pdf to use

        Returns:
            list[str]: The curriculum related to the question
        """
        pass

    @abstractmethod
<<<<<<< HEAD
    def get_page_range(
        self, pdf_name: str, page_num_start: int, page_num_end: int
    ) -> list[Curriculum]:
=======
    def get_page_range(self, pdf_name: str, page_num_start: int, page_num_end: int) -> list[Page]:
>>>>>>> 5755a393
        """
        Retrieves a range of pages from the knowledge base.

        Args:
            page_num_start (int): The starting page number (inclusive).
            page_num_end (int): The ending page number (inclusive).

        Returns:
            list[Curriculum]: A list of Curriculum objects representing pieces of content, like sentences, the specified page range.
        """
        pass

    @abstractmethod
    def post_curriculum(
        self, curriculum: str, page_num: int, pdf_name: str, embedding: list[float]
    ) -> bool:
        """
        Post the curriculum to the database

        Args:
            curriculum (str): The curriculum to be posted
            embedding (list[float]): The embedding of the question

        Returns:
            bool: True if the curriculum was posted, False otherwise
        """
        pass


class MongoDB(DatabaseInterface):
    def __init__(self):
        self.client = MongoClient(Config().MONGODB_URI)
        self.db = self.client["test-curriculum-database"]
        self.collection = self.db["test-curriculum-collection"]
        self.similarity_threshold = 0.83
        self.embeddings = OpenAIEmbedding()

<<<<<<< HEAD
    def get_curriculum(self, pdf_name: str, embedding: list[float]) -> list[Curriculum]:
=======
    def get_curriculum(self, embedding: list[float]) -> list[Page]:
>>>>>>> 5755a393
        # Checking if embedding consists of decimals or "none"
        if not embedding:
            raise ValueError("Embedding cannot be None")

        # Define the MongoDB query that utilizes the search index "embeddings".
        query = {
            "$vectorSearch": {
                "index": "embeddings",
                "path": "embedding",
                "queryVector": embedding,
                # MongoDB suggests using numCandidates=10*limit or numCandidates=20*limit
                "numCandidates": 30,
                "limit": 3,
            }
        }

        # Execute the query
        documents = self.collection.aggregate([query])

        if not documents:
            raise ValueError("No documents found")

        # Convert the documents to a list
        documents = list(documents)

        results = []

        # Filter out the documents with low similarity
        for document in documents:
            threshold = self.similarity_threshold
            if (
                cosine_similarity(embedding, document["embedding"])
                > self.similarity_threshold
            ):
<<<<<<< HEAD
                results.append(
                    Curriculum(
                        text=document["text"],
                        page_num=document["page_num"],
                        embedding=document["embedding"],
                        pdf_name=document["pdf_name"],
                    )
                )
=======
                results.append(Page(text=document["text"], page_num=document["page_num"],
                            pdf_name=document["pdf_name"]))
>>>>>>> 5755a393

        # Returns a list of relevant curriculum (can be 0, 1, 2, 3)
        return results

<<<<<<< HEAD
    def get_page_range(
        self, pdf_name: str, page_num_start: int, page_num_end: int
    ) -> list[Curriculum]:
=======
    def get_page_range(self, pdf_name: str, page_num_start: int, page_num_end: int) -> list[Page]:
>>>>>>> 5755a393
        # Get the curriculum from the database
        cursor = self.collection.find(
            {
                "pdfName": pdf_name,
                "pageNum": {"$gte": page_num_start, "$lte": page_num_end},
            }
        )

        if not cursor:
            raise ValueError("No documents found")

        results = []

        for document in cursor:
<<<<<<< HEAD
            results.append(
                Curriculum(
                    text=document["text"],
                    page_num=document["pageNum"],
                    embedding=document["embedding"],
                    pdf_name=document["pdfName"],
                )
            )
=======
            results.append(Page(text=document["text"], page_num=document["pageNum"],
                                      pdf_name=document["pdfName"]))
>>>>>>> 5755a393

        return results

    def post_curriculum(
        self, curriculum: str, page_num: int, pdf_name: str, embedding: list[float]
    ) -> bool:
        if not curriculum:
            raise ValueError("Curriculum cannot be None")

        if page_num == None:
            raise ValueError("Page number cannot be None")

        if pdf_name == None:
            raise ValueError("Paragraph number cannot be None")

        if not embedding:
            raise ValueError("Embedding cannot be None")

        if not pdf_name:
            raise ValueError("PDF name cannot be None")

        try:
            # Insert the curriculum into the database with metadata
            self.collection.insert_one(
                {
                    "text": curriculum,
                    "pageNum": page_num,
                    "pdfName": pdf_name,
                    "embedding": embedding,
                    "pdfName": pdf_name,
                }
            )
            return True
        except:
            return False<|MERGE_RESOLUTION|>--- conflicted
+++ resolved
@@ -2,18 +2,7 @@
 from .embeddings import OpenAIEmbedding, cosine_similarity
 from config import Config
 from pymongo import MongoClient
-from dataclasses import dataclass
 from flashcards.text_scraper.post_processing import Page
-
-
-
-@dataclass(frozen=True)
-class Curriculum:
-    text: str
-    page_num: int
-    # paragrap_num: int
-    embedding: list[float]
-    pdf_name: str
 
 
 class DatabaseInterface(ABC):
@@ -34,11 +23,7 @@
         )
 
     @abstractmethod
-<<<<<<< HEAD
-    def get_curriculum(self, pdf_name: str, embedding: list[float]) -> list[Curriculum]:
-=======
-    def get_curriculum(self, embedding: list[float]) -> list[Page]:
->>>>>>> 5755a393
+    def get_curriculum(self, pdf_name: str, embedding: list[float]) -> list[Page]:
         """
         Get the curriculum from the database
 
@@ -52,13 +37,9 @@
         pass
 
     @abstractmethod
-<<<<<<< HEAD
     def get_page_range(
         self, pdf_name: str, page_num_start: int, page_num_end: int
-    ) -> list[Curriculum]:
-=======
-    def get_page_range(self, pdf_name: str, page_num_start: int, page_num_end: int) -> list[Page]:
->>>>>>> 5755a393
+    ) -> list[Page]:
         """
         Retrieves a range of pages from the knowledge base.
 
@@ -96,11 +77,7 @@
         self.similarity_threshold = 0.83
         self.embeddings = OpenAIEmbedding()
 
-<<<<<<< HEAD
-    def get_curriculum(self, pdf_name: str, embedding: list[float]) -> list[Curriculum]:
-=======
-    def get_curriculum(self, embedding: list[float]) -> list[Page]:
->>>>>>> 5755a393
+    def get_curriculum(self, pdf_name: str, embedding: list[float]) -> list[Page]:
         # Checking if embedding consists of decimals or "none"
         if not embedding:
             raise ValueError("Embedding cannot be None")
@@ -135,7 +112,6 @@
                 cosine_similarity(embedding, document["embedding"])
                 > self.similarity_threshold
             ):
-<<<<<<< HEAD
                 results.append(
                     Curriculum(
                         text=document["text"],
@@ -144,21 +120,13 @@
                         pdf_name=document["pdf_name"],
                     )
                 )
-=======
-                results.append(Page(text=document["text"], page_num=document["page_num"],
-                            pdf_name=document["pdf_name"]))
->>>>>>> 5755a393
 
         # Returns a list of relevant curriculum (can be 0, 1, 2, 3)
         return results
 
-<<<<<<< HEAD
     def get_page_range(
         self, pdf_name: str, page_num_start: int, page_num_end: int
-    ) -> list[Curriculum]:
-=======
-    def get_page_range(self, pdf_name: str, page_num_start: int, page_num_end: int) -> list[Page]:
->>>>>>> 5755a393
+    ) -> list[Page]:
         # Get the curriculum from the database
         cursor = self.collection.find(
             {
@@ -173,7 +141,6 @@
         results = []
 
         for document in cursor:
-<<<<<<< HEAD
             results.append(
                 Curriculum(
                     text=document["text"],
@@ -182,10 +149,6 @@
                     pdf_name=document["pdfName"],
                 )
             )
-=======
-            results.append(Page(text=document["text"], page_num=document["pageNum"],
-                                      pdf_name=document["pdfName"]))
->>>>>>> 5755a393
 
         return results
 
