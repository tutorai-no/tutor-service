--- conflicted
+++ resolved
@@ -1,10 +1,12 @@
 from django.test import TestCase
-from flashcards.text_to_flashcards import generate_flashcards, parse_for_anki, generate_template, OpenAIFlashcardGenerator,  Flashcard
-<<<<<<< HEAD
+from flashcards.text_to_flashcards import (
+    generate_flashcards,
+    parse_for_anki,
+    generate_template,
+    OpenAIFlashcardGenerator,
+    Flashcard,
+)
 from flashcards.text_scraper.post_processing import Page
-=======
-from flashcards.system_integration_service import process_flashcards
->>>>>>> 0c750912
 import re
 from flashcards.system_integration_service import process_answer
 
@@ -12,33 +14,28 @@
 class TextToFlashcardTest(TestCase):
     def setUp(self) -> None:
         self.context = "Revenge of the Sith is set three years after the onset of the Clone Wars as established in Attack of the Clones. The Jedi are spread across the galaxy in a full-scale war against the Separatists. The Jedi Council dispatches Jedi Master Obi-Wan Kenobi on a mission to defeat General Grievous, the head of the Separatist army and Count Dooku's former apprentice, to put an end to the war. Meanwhile, after having visions of his wife Padmé Amidala dying in childbirth, Jedi Knight Anakin Skywalker is tasked by the Council to spy on Palpatine, the Supreme Chancellor of the Galactic Republic and, secretly, a Sith Lord. Palpatine manipulates Anakin into turning to the dark side of the Force and becoming his apprentice, Darth Vader, with wide-ranging consequences for the galaxy."
-    
+
     def test_openai_flashcard_generator(self):
         template = generate_template(self.context)
-        response = OpenAIFlashcardGenerator.request_chat_completion("system", message=template)
+        response = OpenAIFlashcardGenerator.request_chat_completion(
+            "system", message=template
+        )
         self.assertIsInstance(response, str)
         self.assertNotEqual(response, "Error: No message provided")
-    
+
     def test_generate_flashcards(self):
         page = Page(self.context, 1, "test.pdf")
         flashcards = generate_flashcards(page)
         self.assertIsInstance(flashcards, list)
         self.assertIsInstance(flashcards[0], Flashcard)
-    
+
     def test_parse_for_anki(self):
         page = Page(self.context, 1, "test.pdf")
         flashcards = generate_flashcards(page)
         anki_format = parse_for_anki(flashcards)
         self.assertIsInstance(anki_format, str)
-        self.assertTrue(re.search("(.*:.*\n)*(.*:.*)", anki_format) )
-    
+        self.assertTrue(re.search("(.*:.*\n)*(.*:.*)", anki_format))
 
     def process_answer_test(self):
         user_input = "Give me an example of the use of 'the' in a sentence?"
-        self.assertFalse(None, process_answer(user_input))
-
-
-        
-        
-
-        +        self.assertFalse(None, process_answer(user_input))