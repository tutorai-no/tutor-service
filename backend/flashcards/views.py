from django.core.files.uploadedfile import InMemoryUploadedFile
from rest_framework.decorators import api_view, parser_classes
from rest_framework.parsers import MultiPartParser
from rest_framework.response import Response
from rest_framework import status

from flashcards.learning_resources import Flashcard, RagAnswer
from flashcards.flashcard_service import (
    generate_compendium,
    generate_quiz,
    grade_quiz,
    process_flashcards,
    store_curriculum,
)
from flashcards.serializer import (
    CurriculumSerializer,
    ChatSerializer,
    DocumentSerializer,
    QuizStudentAnswer,
)
from flashcards.text_to_flashcards import parse_for_anki
from flashcards.flashcard_service import process_answer

from drf_yasg.utils import swagger_auto_schema
from drf_yasg import openapi


# Define file upload parameter
file_param = openapi.Parameter(
    "curriculum",
    openapi.IN_FORM,
    description="Curriculum files",
    type=openapi.TYPE_FILE,
    required=True,
)


@swagger_auto_schema(
    method="post",
    operation_description="Upload curriculum files for processing",
    manual_parameters=[file_param],
    responses={
        200: openapi.Response(description="Files processed successfully"),
        400: openapi.Response(description="Invalid request data"),
    },
)
@api_view(["POST"])
@parser_classes([MultiPartParser])
def post_curriculum(request):
    print(f"[INFO] Request received...", flush=True)
    print(f"request.data: {request.data}", flush=True)
    serializer = CurriculumSerializer(data=request.data)
    if serializer.is_valid():
        uploaded_files: list[InMemoryUploadedFile] = serializer.validated_data.get(
            "curriculum"
        )

        for file in uploaded_files:
            wasUploaded = store_curriculum(file)
            # TODO: Handle failure case of store_curriculum
            if not wasUploaded:
                print(f"[ERROR] Failed to upload file: {file}", flush=True)
                return Response(
                    {"error": f"Failed to upload file: {file.name}"},
                    status=status.HTTP_500_INTERNAL_SERVER_ERROR,
                )

        return Response(
            {"message": "Files processed successfully"}, status=status.HTTP_200_OK
        )
    else:
        print(f"[ERROR] Invalid request: {serializer.errors}", flush=True)
        return Response(serializer.errors, status=status.HTTP_400_BAD_REQUEST)


@swagger_auto_schema(
    method="post",
    operation_description="Generate flashcards from a given document",
    request_body=DocumentSerializer,
    responses={
        200: openapi.Response(
            description="Flashcards generated successfully",
            examples={
                "application/json": {
                    "flashcards": [
                        {
                            "front": "Sample question?",
                            "back": "Sample answer",
                            "pdf_name": "Sample.pdf",
                            "page_num": 1,
                        }
                    ],
                    "exportable_flashcards": "Sample question?: Sample answer\n",
                }
            },
        ),
        400: openapi.Response(description="Invalid request data"),
    },
    tags=["Flashcards"],
)
@api_view(["POST"])
def create_flashcards(request):
    print(f"[INFO] Request received...", flush=True)
    print(f"request.data: {request.data}", flush=True)
    serializer = DocumentSerializer(data=request.data)
    if serializer.is_valid():
        file_name: list[str] = serializer.validated_data.get("document")
        start: int = serializer.validated_data.get("start")
        end: int = serializer.validated_data.get("end")

        # Retrieve the document
        flashcards: list[Flashcard] = process_flashcards(file_name, start, end)

        # Generate flashcards
        exportable_flashcard = parse_for_anki(flashcards)
        flashcard_dicts = [flashcard.to_dict() for flashcard in flashcards]

        response = {
            "flashcards": flashcard_dicts,
            "exportable_flashcards": exportable_flashcard,
        }
        return Response(data=response, status=status.HTTP_200_OK)

    else:
        return Response(serializer.errors, status=status.HTTP_400_BAD_REQUEST)


@swagger_auto_schema(
    method="post",
    operation_description="Generate RAG response from given documents and user question",
    request_body=ChatSerializer,
    responses={
        200: openapi.Response(
            description="RAG response generated successfully",
            examples={
                "application/json": {
                    "answer": "Sample answer",
                    "citations": [
                        {"text": "Sample text", "page_num": 1, "pdf_name": "Sample.pdf"}
                    ],
                }
            },
        ),
        400: openapi.Response(description="Invalid request data"),
    },
    tags=["RAG"],
)
@api_view(["POST"])
def create_rag_response(request):
    print(f"[INFO] RAG Response Request received... {request}", flush=True)
    # check if request is valid
    serializer = ChatSerializer(data=request.data)
    if serializer.is_valid():
        # handle request
        document_names = serializer.validated_data.get("documents")
        user_question = serializer.validated_data.get("user_question")
        # Chat history is optional

        # TEMPORARY FIX
        # document_names.append("Demonstrasjon.pdf")
<<<<<<< HEAD
        document_names.append("Computer.Networking A Top-Down Approach 6th Edition.pdf")
        document_names.append("Book - Clean Architecture - Robert Cecil Martin.pdf")
        document_names.append("Len Bass_ Paul Clements_ Rick Kazman - Software Architecture in Practice, 4th Edition-Addison-Wesley Professional (2021).pdf")
        document_names.append("Compiler.pdf")
        #TEMPORARY FIX
=======
        document_names.append("Compiler.pdf")
        # TEMPORARY FIX
>>>>>>> c4608fcc

        chat_history = serializer.validated_data.get("chat_history", [])

        rag_answer: RagAnswer = process_answer(
            document_names, user_question, chat_history
        )
        response = rag_answer.to_dict()
        return Response(response, status=status.HTTP_200_OK)

    else:
        print(f"[ERROR] Invalid request: {serializer.errors}", flush=True)
        return Response(serializer.errors, status=status.HTTP_400_BAD_REQUEST)


@swagger_auto_schema(
    method="post",
    operation_description="Create a quiz from a given document",
    request_body=DocumentSerializer,
    responses={
        200: openapi.Response(
            description="Quiz created successfully",
            examples={
                "application/json": {
                    "document": "Sample.pdf",
                    "start": 1,
                    "end": 10,
                    "questions": [
                        {"question": "Sample question?", "answer": "Sample answer"}
                    ],
                }
            },
        ),
        400: openapi.Response(description="Invalid request data"),
    },
    tags=["Quiz"],
)
@api_view(["POST"])
def create_quiz(request):
    print("[INFO] Create Quiz Request received... {request}")
    serializer = DocumentSerializer(data=request.data)
    if serializer.is_valid():
        document = serializer.validated_data.get("document")
        start = serializer.validated_data.get("start")
        end = serializer.validated_data.get("end")
        quiz = generate_quiz(document, start, end)
        response = quiz.to_dict()
        return Response(response, status=status.HTTP_200_OK)
    else:
        print(f"[ERROR] Invalid request: {serializer.errors}", flush=True)
        return Response(status=status.HTTP_400_BAD_REQUEST)


@swagger_auto_schema(
    method="post",
    operation_description="Grade the student's quiz answers",
    request_body=QuizStudentAnswer,
    responses={
        200: openapi.Response(
            description="Quiz graded successfully",
            examples={
                "application/json": {
                    "answers_was_correct": [True, False, True],
                    "feedback": ["Correct", "Incorrect", "Correct"],
                }
            },
        ),
        400: openapi.Response(description="Invalid request data"),
    },
    tags=["Quiz"],
)
@api_view(["POST"])
def grade_quiz_answer(request):
    print("[INFO] Correct Quiz Answer Request received... {request}")
    # TODO: Implement this endpoint
    serializer = QuizStudentAnswer(data=request.data)
    if serializer.is_valid():
        questions = serializer.validated_data.get("questions")
        student_answers = serializer.validated_data.get("student_answers")
        correct_answers = serializer.validated_data.get("correct_answers")

        # Grade the answers
        graded_answer = grade_quiz(questions, correct_answers, student_answers)
        response = graded_answer.to_dict()
        return Response(response, status=status.HTTP_200_OK)
    else:
        print(f"[ERROR] Invalid request: {serializer.errors}", flush=True)
        return Response(serializer.errors, status=status.HTTP_400_BAD_REQUEST)


@swagger_auto_schema(
    method="post",
    operation_description="Create a compendium from a given document",
    request_body=DocumentSerializer,
    responses={
        200: openapi.Response(
            description="Compendium created successfully",
            examples={
                "application/json": {
                    "document": "Sample.pdf",
                    "start": 1,
                    "end": 10,
                    "key_concepts": ["Concept 1", "Concept 2"],
                    "summary": "This is a summary of the document.",
                }
            },
        ),
        400: openapi.Response(description="Invalid request data"),
    },
    tags=["Compendium"],
)
@api_view(["POST"])
def create_compendium(request):
    print("[INFO] Create Compendium Request received... {request}")
    serializer = DocumentSerializer(data=request.data)
    if serializer.is_valid():
        document = serializer.validated_data.get("document")
        start = serializer.validated_data.get("start")
        end = serializer.validated_data.get("end")

        # Generate the compendium
        compendium = generate_compendium(document, start, end)
        response = compendium.to_dict()
        return Response(response, status=status.HTTP_200_OK)
    else:
        print(f"[ERROR] Invalid request: {serializer.errors}", flush=True)
        return Response(serializer.errors, status=status.HTTP_400_BAD_REQUEST)<|MERGE_RESOLUTION|>--- conflicted
+++ resolved
@@ -158,16 +158,11 @@
 
         # TEMPORARY FIX
         # document_names.append("Demonstrasjon.pdf")
-<<<<<<< HEAD
         document_names.append("Computer.Networking A Top-Down Approach 6th Edition.pdf")
         document_names.append("Book - Clean Architecture - Robert Cecil Martin.pdf")
         document_names.append("Len Bass_ Paul Clements_ Rick Kazman - Software Architecture in Practice, 4th Edition-Addison-Wesley Professional (2021).pdf")
         document_names.append("Compiler.pdf")
         #TEMPORARY FIX
-=======
-        document_names.append("Compiler.pdf")
-        # TEMPORARY FIX
->>>>>>> c4608fcc
 
         chat_history = serializer.validated_data.get("chat_history", [])
 
