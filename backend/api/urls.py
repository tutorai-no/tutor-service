from django.urls import path

from users.views import login, register_user
<<<<<<< HEAD
from documents.views import upload_pdf
from flashcards.views import generate_mock_flashcard
=======
from documents.views import create_flashcards
>>>>>>> 4ec0681b

urlpatterns = [
    path("create-user/", register_user, name="create-user"),
    path("login/", login, name="login"),
<<<<<<< HEAD
    path("upload/", upload_pdf, name="upload"),
    path("generate-mock-flashcard/", generate_mock_flashcard, name="generate-mock.flashcards"),
=======
    path("create-flashcards/", create_flashcards, name="create-flashcards"),
>>>>>>> 4ec0681b
]<|MERGE_RESOLUTION|>--- conflicted
+++ resolved
@@ -1,20 +1,14 @@
 from django.urls import path
 
 from users.views import login, register_user
-<<<<<<< HEAD
 from documents.views import upload_pdf
 from flashcards.views import generate_mock_flashcard
-=======
 from documents.views import create_flashcards
->>>>>>> 4ec0681b
 
 urlpatterns = [
     path("create-user/", register_user, name="create-user"),
     path("login/", login, name="login"),
-<<<<<<< HEAD
     path("upload/", upload_pdf, name="upload"),
-    path("generate-mock-flashcard/", generate_mock_flashcard, name="generate-mock.flashcards"),
-=======
+    path("generate-mock-flashcard/", generate_mock_flashcard, name="generate-mock-flashcards"),
     path("create-flashcards/", create_flashcards, name="create-flashcards"),
->>>>>>> 4ec0681b
 ]