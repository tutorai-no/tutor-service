from django.urls import path

from users.views import login, register_user
<<<<<<< HEAD
from flashcards.views import create_flashcards, generate_mock_flashcard
=======
from flashcards.views import generate_mock_flashcard
from documents.views import create_flashcards
>>>>>>> 30bf9862

urlpatterns = [
    path("create-user/", register_user, name="create-user"),
    path("login/", login, name="login"),
<<<<<<< HEAD
=======
    path("generate-mock-flashcard/", generate_mock_flashcard, name="generate-mock-flashcards"),
>>>>>>> 30bf9862
    path("create-flashcards/", create_flashcards, name="create-flashcards"),
    path("generate-mock-flashcard/", generate_mock_flashcard, name="generate-mock-flashcard"),
]<|MERGE_RESOLUTION|>--- conflicted
+++ resolved
@@ -1,20 +1,12 @@
 from django.urls import path
 
 from users.views import login, register_user
-<<<<<<< HEAD
 from flashcards.views import create_flashcards, generate_mock_flashcard
-=======
-from flashcards.views import generate_mock_flashcard
-from documents.views import create_flashcards
->>>>>>> 30bf9862
 
 urlpatterns = [
     path("create-user/", register_user, name="create-user"),
     path("login/", login, name="login"),
-<<<<<<< HEAD
-=======
     path("generate-mock-flashcard/", generate_mock_flashcard, name="generate-mock-flashcards"),
->>>>>>> 30bf9862
     path("create-flashcards/", create_flashcards, name="create-flashcards"),
     path("generate-mock-flashcard/", generate_mock_flashcard, name="generate-mock-flashcard"),
 ]